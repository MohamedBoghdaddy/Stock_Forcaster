--- conflicted
+++ resolved
@@ -1,4 +1,4 @@
-from fastapi.middleware.cors import CORSMiddleware
+from fastapi.middleware.cors import CORSMiddleware 
 from fastapi import FastAPI, Query, HTTPException
 from fastapi.responses import JSONResponse
 import pandas as pd
@@ -10,7 +10,7 @@
 from sklearn.preprocessing import MinMaxScaler
 import requests
 
-# === API Keys (you can replace 'demo' with your real keys in environment variables) ===
+# === API Keys ===
 TWELVE_DATA_API_KEY = os.getenv("TWELVE_API_KEY", "demo")
 ALPHA_VANTAGE_API_KEY = os.getenv("ALPHA_API_KEY", "demo")
 
@@ -36,7 +36,6 @@
 
 def fetch_fallback_stock_data(symbol: str, start: str, end: str):
     try:
-        # === Try Twelve Data ===
         twelve_url = (
             f"https://api.twelvedata.com/time_series?symbol={symbol}&interval=1day"
             f"&start_date={start}&end_date={end}&apikey={TWELVE_DATA_API_KEY}&format=JSON"
@@ -50,7 +49,6 @@
                 df["Close"] = df["close"].astype(float)
                 return df[["Date", "Close"]].sort_values("Date")
 
-        # === Try Alpha Vantage ===
         alpha_url = (
             f"https://www.alphavantage.co/query?function=TIME_SERIES_DAILY&symbol={symbol}"
             f"&outputsize=full&apikey={ALPHA_VANTAGE_API_KEY}"
@@ -72,9 +70,8 @@
 
 
 def train_and_save_model(symbol: str):
-<<<<<<< HEAD
-    try:
-        yf_symbol = symbol.replace("-", ".")  # e.g. BRK-B → BRK.B
+    try:
+        yf_symbol = symbol.replace("-", ".")
         df = yf.download(yf_symbol, start='2014-01-01', end=datetime.today().strftime('%Y-%m-%d'))
 
         if df.empty or 'Close' not in df.columns:
@@ -102,7 +99,6 @@
         joblib.dump(model, os.path.join(output_dir, f"{symbol}_rf_model.pkl"))
         joblib.dump(scaler, os.path.join(output_dir, f"{symbol}_scaler.pkl"))
 
-        # Predict future 15 days
         future_dates = pd.date_range(datetime.today(), periods=15, freq='D')
         last_row = df.iloc[-1]
         latest_sma_50 = last_row['SMA_50']
@@ -118,56 +114,14 @@
             latest_sma_50 = (latest_sma_50 * 49 + close_pred) / 50
 
         pd.DataFrame(predictions, columns=['Date', 'Predicted Close'])\
-          .to_csv(os.path.join(output_dir, f"{symbol}_future_predictions.csv"), index=False)
+            .to_csv(os.path.join(output_dir, f"{symbol}_future_predictions.csv"), index=False)
 
         print(f"✅ Model and predictions saved for {symbol}")
-
     except Exception as e:
         print(f"❌ Error processing {symbol}: {str(e)}")
 
-# Train all models
-=======
-    yf_symbol = symbol.replace("-", ".")
-    df = yf.download(yf_symbol, start='2014-01-01', end=datetime.today().strftime('%Y-%m-%d'))
-
-    df = df[['Close']].copy().reset_index()
-    df.columns = ['Date', 'Close']
-    df['SMA_50'] = df['Close'].rolling(window=50).mean()
-    df['EMA_20'] = df['Close'].ewm(span=20, adjust=False).mean()
-    df = df.dropna()
-
-    scaler = MinMaxScaler()
-    df_scaled = scaler.fit_transform(df[['Close', 'SMA_50', 'EMA_20']])
-    X = df_scaled[:, 1:3]
-    y = df_scaled[:, 0]
-
-    model = RandomForestRegressor(n_estimators=100, random_state=42)
-    model.fit(X, y)
-
-    joblib.dump(model, os.path.join(output_dir, f"{symbol}_rf_model.pkl"))
-    joblib.dump(scaler, os.path.join(output_dir, f"{symbol}_scaler.pkl"))
-
-    future_dates = pd.date_range(datetime.today(), periods=15, freq='D')
-    last_row = df.iloc[-1]
-    latest_sma_50 = last_row['SMA_50']
-    latest_ema_20 = last_row['EMA_20']
-
-    predictions = []
-    for date in future_dates:
-        scaled_input = scaler.transform([[0, latest_sma_50, latest_ema_20]])[:, 1:3]
-        scaled_pred = model.predict(scaled_input)[0]
-        close_pred = scaler.inverse_transform([[scaled_pred, latest_sma_50, latest_ema_20]])[0][0]
-        predictions.append((date.strftime('%Y-%m-%d'), close_pred))
-        latest_ema_20 = (latest_ema_20 * 19 + close_pred) / 20
-        latest_sma_50 = (latest_sma_50 * 49 + close_pred) / 50
-
-    pd.DataFrame(predictions, columns=['Date', 'Predicted Close'])\
-        .to_csv(os.path.join(output_dir, f"{symbol}_future_predictions.csv"), index=False)
-
-    print(f"✅ Model and predictions saved for {symbol}")
-
-
->>>>>>> e87937fd
+
+# Train models if not already saved
 for sym in symbols:
     model_path = os.path.join(output_dir, f"{sym}_rf_model.pkl")
     pred_path = os.path.join(output_dir, f"{sym}_future_predictions.csv")
